#define dbus bus type to use [p2p, session, system]
%define dbus_type session

Name:       libgsignon-glib
Summary:    GLib API for the SSO framework
Version:    2.1.0
<<<<<<< HEAD
Release:    1
=======
Release:    2
>>>>>>> 8e26c828
Group:      System/Libraries
License:    LGPL-2.1
Source:	    %{name}-%{version}.tar.gz
URL: https://01.org/gsso
Requires: dbus-1
Requires: gsignon
Requires(post): /sbin/ldconfig
Requires(postun): /sbin/ldconfig
BuildRequires:  pkgconfig(check)
BuildRequires:  pkgconfig(glib-2.0)
BuildRequires:  pkgconfig(gobject-2.0)
BuildRequires:  pkgconfig(gio-2.0)
BuildRequires:  gobject-introspection

%description
%{summary}.


%package devel
Summary:    Development files for %{name}
Group:      Development/Libraries
Requires:   %{name} = %{version}-%{release}

%description devel
%{summary}.


%debug_package


%prep
%setup -q -n %{name}-%{version}
#gtkdocize
#autoreconf -f -i


%build
%configure \
	--enable-python \
	--enable-dbus-type=%{dbus_type}
make %{?_smp_mflags}


%install
rm -rf %{buildroot}
%make_install


%post -p /sbin/ldconfig


%postun -p /sbin/ldconfig


%files
%defattr(-,root,root,-)
%doc AUTHORS COPYING ChangeLog INSTALL NEWS README
%{_libdir}/%{name}.so.*


%files devel
%defattr(-,root,root,-)
%{_includedir}/%{name}/*.h
%{_libdir}/%{name}.so
%{_libdir}/%{name}.la
%{_libdir}/pkgconfig/%{name}.pc
%{_libdir}/girepository-1.0/gSignon-1.0.typelib
%{_datadir}/gir-1.0/gSignon-1.0.gir
#%{_datadir}/vala/vapi/gsignon.vapi
%{_datadir}/gtk-doc/html/%{name}/*
%{_bindir}/gsso-example


%changelog
* Thu Mar 06 2014 Jussi Laako <jussi.laako@linux.intel.com>
- Release 2.1.0 including API alignment with libsignon-glib

* Mon Nov 25 2013 Imran Zaman <imran.zaman@intel.com>
- Release 2.0.3 that fixes unit test and spec file bugs 

* Fri Nov 22 2013 Imran Zaman <imran.zaman@intel.com>
- Release 2.0.2 that fixes package licensing info and added docs 

* Mon Jun 24 2013 Imran Zaman <imran.zaman@intel.com>
- Release 2.0.1 that comprises of bug fixes

* Mon Feb 11 2013 Jussi Laako <jussi.laako@linux.intel.com> - 2.0
- Refresh for the libgsignon-glib
<|MERGE_RESOLUTION|>--- conflicted
+++ resolved
@@ -4,11 +4,7 @@
 Name:       libgsignon-glib
 Summary:    GLib API for the SSO framework
 Version:    2.1.0
-<<<<<<< HEAD
-Release:    1
-=======
 Release:    2
->>>>>>> 8e26c828
 Group:      System/Libraries
 License:    LGPL-2.1
 Source:	    %{name}-%{version}.tar.gz
